/*
 * Copyright (c) 2008, Willow Garage, Inc.
 * All rights reserved.
 *
 * Redistribution and use in source and binary forms, with or without
 * modification, are permitted provided that the following conditions are met:
 *
 *     * Redistributions of source code must retain the above copyright
 *       notice, this list of conditions and the following disclaimer.
 *     * Redistributions in binary form must reproduce the above copyright
 *       notice, this list of conditions and the following disclaimer in the
 *       documentation and/or other materials provided with the distribution.
 *     * Neither the name of the Willow Garage, Inc. nor the names of its
 *       contributors may be used to endorse or promote products derived from
 *       this software without specific prior written permission.
 *
 * THIS SOFTWARE IS PROVIDED BY THE COPYRIGHT HOLDERS AND CONTRIBUTORS "AS IS"
 * AND ANY EXPRESS OR IMPLIED WARRANTIES, INCLUDING, BUT NOT LIMITED TO, THE
 * IMPLIED WARRANTIES OF MERCHANTABILITY AND FITNESS FOR A PARTICULAR PURPOSE
 * ARE DISCLAIMED. IN NO EVENT SHALL THE COPYRIGHT OWNER OR CONTRIBUTORS BE
 * LIABLE FOR ANY DIRECT, INDIRECT, INCIDENTAL, SPECIAL, EXEMPLARY, OR
 * CONSEQUENTIAL DAMAGES (INCLUDING, BUT NOT LIMITED TO, PROCUREMENT OF
 * SUBSTITUTE GOODS OR SERVICES; LOSS OF USE, DATA, OR PROFITS; OR BUSINESS
 * INTERRUPTION) HOWEVER CAUSED AND ON ANY THEORY OF LIABILITY, WHETHER IN
 * CONTRACT, STRICT LIABILITY, OR TORT (INCLUDING NEGLIGENCE OR OTHERWISE)
 * ARISING IN ANY WAY OUT OF THE USE OF THIS SOFTWARE, EVEN IF ADVISED OF THE
 * POSSIBILITY OF SUCH DAMAGE.
 */

/** \author Wim Meeussen */

#ifndef TF2_CPP_H
#define TF2_CPP_H

#include <tf2/buffer_core.h>
#include <tf2/transform_datatypes.h>
#include <tf2/exceptions.h>
#include <geometry_msgs/TransformStamped.h>
#include <sstream>

namespace tf2
{
<<<<<<< HEAD

template <class A, class B>
  void convert(const A& a, B& b)
  {
    printf("In double type convert\n");
    fromMsg(toMsg(a), b);
  }

template <class A>
  void convert(const A& a1, A& a2)
  {
    printf("In single type convert\n");
    if(&a1 != &a2)
      a2 = a1;
  }
    
// this method needs to be implemented by client library developers
template <class T>
  void doTransform(const T& in, T& out, const geometry_msgs::TransformStamped& transform);
=======
  
/**\brief The templated function expected to be able to do a transform
 *
 * This is the method which tf2 will use to try to apply a transform for any given datatype.   
 * \param data_in The data to be transformed.
 * \param data_out A reference to the output data.  Note this can point to data in and the method should be mutation safe.
 * \param transform The transform to apply to data_in to fill data_out.  
 * 
 * This method needs to be implemented by client library developers
 */
template <class T>
  void doTransform(const T& data_in, T& data_out, const geometry_msgs::TransformStamped& transform);
>>>>>>> d0aa8494

/**\brief Get the timestamp from data 
 * \param t The data input.
 * \return The timestamp associated with the data. 
 */
template <class T>
  const ros::Time& getTimestamp(const T& t);

/**\brief Get the frame_id from data 
 * \param t The data input.
 * \return The frame_id associated with the data. 
 */
template <class T>
  const std::string& getFrameId(const T& t);



/* An implementation for Stamped<P> datatypes */
template <class P>
  const ros::Time& getTimestamp(const tf2::Stamped<P>& t)
  {
    return t.stamp_;
  }

/* An implementation for Stamped<P> datatypes */
template <class P>
  const std::string& getFrameId(const tf2::Stamped<P>& t)
  {
    return t.frame_id_;
  }



// extend the TFCore class and the TFCpp class
class BufferInterface
{
public:

  /** \brief Get the transform between two frames by frame ID.
   * \param target_frame The frame to which data should be transformed
   * \param source_frame The frame where the data originated
   * \param time The time at which the value of the transform is desired. (0 will get the latest)
   * \param timeout How long to block before failing
   * \return The transform between the frames
   *
   * Possible exceptions tf2::LookupException, tf2::ConnectivityException,
   * tf2::ExtrapolationException, tf2::InvalidArgumentException
   */
  virtual geometry_msgs::TransformStamped
    lookupTransform(const std::string& target_frame, const std::string& source_frame, 
		    const ros::Time& time, const ros::Duration timeout) const = 0;

  /** \brief Get the transform between two frames by frame ID assuming fixed frame.
   * \param target_frame The frame to which data should be transformed
   * \param target_time The time to which the data should be transformed. (0 will get the latest)
   * \param source_frame The frame where the data originated
   * \param source_time The time at which the source_frame should be evaluated. (0 will get the latest)
   * \param fixed_frame The frame in which to assume the transform is constant in time. 
   * \param timeout How long to block before failing
   * \return The transform between the frames
   *
   * Possible exceptions tf2::LookupException, tf2::ConnectivityException,
   * tf2::ExtrapolationException, tf2::InvalidArgumentException
   */
  virtual geometry_msgs::TransformStamped 
    lookupTransform(const std::string& target_frame, const ros::Time& target_time,
		    const std::string& source_frame, const ros::Time& source_time,
		    const std::string& fixed_frame, const ros::Duration timeout) const = 0;


  /** \brief Test if a transform is possible
   * \param target_frame The frame into which to transform
   * \param source_frame The frame from which to transform
   * \param time The time at which to transform
   * \param timeout How long to block before failing
   * \param errstr A pointer to a string which will be filled with why the transform failed, if not NULL
   * \return True if the transform is possible, false otherwise 
   */
  virtual bool
    canTransform(const std::string& target_frame, const std::string& source_frame, 
		 const ros::Time& time, const ros::Duration timeout, std::string* errstr = NULL) const = 0;

  /** \brief Test if a transform is possible
   * \param target_frame The frame into which to transform
   * \param target_time The time into which to transform
   * \param source_frame The frame from which to transform
   * \param source_time The time from which to transform
   * \param fixed_frame The frame in which to treat the transform as constant in time
   * \param timeout How long to block before failing
   * \param errstr A pointer to a string which will be filled with why the transform failed, if not NULL
   * \return True if the transform is possible, false otherwise 
   */
  virtual bool
    canTransform(const std::string& target_frame, const ros::Time& target_time,
		 const std::string& source_frame, const ros::Time& source_time,
		 const std::string& fixed_frame, const ros::Duration timeout, std::string* errstr = NULL) const = 0;

  // Transform, simple api, with pre-allocation
  template <class T>
    T& transform(const T& in, T& out, 
		 const std::string& target_frame, ros::Duration timeout=ros::Duration(0.0)) const
  {
    // do the transform
    doTransform(in, out, lookupTransform(target_frame, getFrameId(in), getTimestamp(in), timeout));
    return out;
  }


  // transform, simple api, no pre-allocation
  template <class T>
    T transform(const T& in, 
		const std::string& target_frame, ros::Duration timeout=ros::Duration(0.0)) const
  {
    T out;
    return transform(in, out, target_frame, timeout);
  }

  //transform, simple api, different types, pre-allocation
  template <class A, class B>
    B& transform(const A& in, B& out,
        const std::string& target_frame, ros::Duration timeout=ros::Duration(0.0)) const
  {
    A copy = transform(in, target_frame, timeout);
    convert(copy, out);
    return out;
  }

  // Transform, advanced api, with pre-allocation
  template <class T>
    T& transform(const T& in, T& out, 
		 const std::string& target_frame, const ros::Time& target_time,
		 const std::string& fixed_frame, ros::Duration timeout=ros::Duration(0.0)) const
  {
    // do the transform
    doTransform(in, out, lookupTransform(target_frame, target_time, 
					     getFrameId(in), getTimestamp(in), 
					     fixed_frame, timeout));
    return out;
  }


  // transform, simple api, no pre-allocation
  template <class T>
    T& transform(const T& in, 
		 const std::string& target_frame, const ros::Time& target_time,
		 const std::string& fixed_frame, ros::Duration timeout=ros::Duration(0.0)) const
  {
    T out;
    return transform(in, out, target_frame, target_time, fixed_frame, timeout);
  }

  // Transform, advanced api, different types, with pre-allocation
  template <class A, class B>
    B& transform(const A& in, B& out, 
		 const std::string& target_frame, const ros::Time& target_time,
		 const std::string& fixed_frame, ros::Duration timeout=ros::Duration(0.0)) const
  {
    // do the transform
    A copy = transform(in, target_frame, target_time, fixed_frame, timeout);
    convert(copy, out);
    return out;
  }


 }; // class


} // namespace

#endif // TF2_CPP_H<|MERGE_RESOLUTION|>--- conflicted
+++ resolved
@@ -40,27 +40,6 @@
 
 namespace tf2
 {
-<<<<<<< HEAD
-
-template <class A, class B>
-  void convert(const A& a, B& b)
-  {
-    printf("In double type convert\n");
-    fromMsg(toMsg(a), b);
-  }
-
-template <class A>
-  void convert(const A& a1, A& a2)
-  {
-    printf("In single type convert\n");
-    if(&a1 != &a2)
-      a2 = a1;
-  }
-    
-// this method needs to be implemented by client library developers
-template <class T>
-  void doTransform(const T& in, T& out, const geometry_msgs::TransformStamped& transform);
-=======
   
 /**\brief The templated function expected to be able to do a transform
  *
@@ -73,7 +52,6 @@
  */
 template <class T>
   void doTransform(const T& data_in, T& data_out, const geometry_msgs::TransformStamped& transform);
->>>>>>> d0aa8494
 
 /**\brief Get the timestamp from data 
  * \param t The data input.
@@ -105,7 +83,20 @@
     return t.frame_id_;
   }
 
-
+template <class A, class B>
+  void convert(const A& a, B& b)
+  {
+    printf("In double type convert\n");
+    fromMsg(toMsg(a), b);
+  }
+
+template <class A>
+  void convert(const A& a1, A& a2)
+  {
+    printf("In single type convert\n");
+    if(&a1 != &a2)
+      a2 = a1;
+  }
 
 // extend the TFCore class and the TFCpp class
 class BufferInterface
